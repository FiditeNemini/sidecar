--- conflicted
+++ resolved
@@ -14,14 +14,8 @@
 use crate::agentic::symbol::events::probe::SymbolToProbeRequest;
 use crate::agentic::symbol::events::types::SymbolEvent;
 use crate::agentic::symbol::tool_properties::ToolProperties;
-<<<<<<< HEAD
-use crate::agentic::tool::code_symbol::important::{
-    self, CodeSymbolImportantWideSearch, CodeSymbolWithSteps,
-};
-=======
 use crate::agentic::symbol::ui_event::InitialSearchSymbolInformation;
 use crate::agentic::tool::code_symbol::important::CodeSymbolImportantWideSearch;
->>>>>>> 3060fcb0
 use crate::agentic::tool::input::ToolInput;
 use crate::agentic::tool::r#type::Tool;
 use crate::chunking::editor_parsing::EditorParsing;
@@ -662,30 +656,6 @@
                     }
                 };
 
-<<<<<<< HEAD
-                println!(
-                    "initial_request::symbols:\n{}",
-                    important_symbols
-                        .clone()
-                        .symbols()
-                        .iter()
-                        .map(|s| format!("Symbol: {}\nPath: {}\n", s.code_symbol(), s.file_path()))
-                        .collect::<Vec<String>>()
-                        .join(", ")
-                );
-
-                println!(
-                    "initial_request::ordered_symbols:\n{}",
-                    important_symbols
-                        .clone()
-                        .ordered_symbols()
-                        .iter()
-                        .map(|s| format!("Symbol: {}\nPath: {}\n", s.code_symbol(), s.file_path()))
-                        .collect::<Vec<String>>()
-                        .join(", ")
-                );
-
-=======
                 // send a UI event to the frontend over here
                 let _ = self
                     .ui_sender
@@ -708,7 +678,6 @@
                     ));
 
                 // get the high level plan over here
->>>>>>> 3060fcb0
                 let high_level_plan = important_symbols.ordered_symbols_to_plan();
                 let high_level_plan_ref = &high_level_plan;
                 println!("symbol_manager::plan_finished_before_editing");
