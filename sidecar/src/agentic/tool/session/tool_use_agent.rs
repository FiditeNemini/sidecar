//! Takes as input whatever is required to generate the next tool which should be used

use std::sync::Arc;

use futures::StreamExt;
use llm_client::{
    broker::LLMBroker,
    clients::{
        anthropic::AnthropicClient,
        open_router::OpenRouterClient,
        types::{LLMClientCompletionRequest, LLMClientMessage, LLMClientUsageStatistics, LLMType},
    },
    provider::OpenAIProvider,
};

use crate::{
    agentic::{
        symbol::{
            errors::SymbolError, events::message_event::SymbolEventMessageProperties,
            ui_event::UIEventWithID,
        },
        tool::{
<<<<<<< HEAD
            code_edit::{code_editor::CodeEditorParameters, types::CodeEditingPartialRequest}, devtools::screenshot::RequestScreenshotInputPartial, errors::ToolError, file::semantic_search::SemanticSearchParametersPartial, helpers::cancellation_future::run_with_cancellation, input::ToolInputPartial, lsp::{
                file_diagnostics::WorkspaceDiagnosticsPartial, find_files::FindFileInputPartial, list_files::ListFilesInputPartial, open_file::OpenFileRequestPartial, search_file::SearchFileContentInputPartial
            }, repo_map::generator::RepoMapGeneratorRequestPartial, session::chat::SessionChatRole, terminal::terminal::TerminalInputPartial, test_runner::runner::TestRunnerRequestPartial, r#type::ToolType
=======
            code_edit::{code_editor::CodeEditorParameters, types::CodeEditingPartialRequest},
            errors::ToolError,
            file::semantic_search::SemanticSearchParametersPartial,
            helpers::cancellation_future::run_with_cancellation,
            input::ToolInputPartial,
            lsp::{
                file_diagnostics::WorkspaceDiagnosticsPartial, find_files::FindFileInputPartial,
                list_files::ListFilesInputPartial, open_file::OpenFileRequestPartial,
                search_file::SearchFileContentInputPartial,
            },
            r#type::ToolType,
            repo_map::generator::RepoMapGeneratorRequestPartial,
            session::chat::SessionChatRole,
            terminal::terminal::TerminalInputPartial,
            test_runner::runner::TestRunnerRequestPartial,
>>>>>>> 5a885611
        },
    },
    mcts::action_node::ActionNode,
};

use super::{
    ask_followup_question::AskFollowupQuestionsRequest,
    attempt_completion::AttemptCompletionClientRequest, chat::SessionChatMessage,
};

#[derive(Clone)]
pub struct ToolUseAgentInputOnlyTools {
    session_messages: Vec<SessionChatMessage>,
    tools: Vec<serde_json::Value>,
    problem_statement: String,
    is_midwit_mode: bool,
    symbol_event_message_properties: SymbolEventMessageProperties,
}

impl ToolUseAgentInputOnlyTools {
    pub fn new(
        session_messages: Vec<SessionChatMessage>,
        tools: Vec<serde_json::Value>,
        problem_statement: String,
        is_midwit_mode: bool,
        symbol_event_message_properties: SymbolEventMessageProperties,
    ) -> Self {
        Self {
            session_messages,
            tools,
            problem_statement,
            is_midwit_mode,
            symbol_event_message_properties,
        }
    }
}

#[derive(Clone, Debug, serde::Serialize, serde::Deserialize)]
pub struct ToolUseAgentReasoningParams {
    plan: String,
    instruction: String,
    notes: String,
}

impl ToolUseAgentReasoningParams {
    pub fn new(plan: String, instruction: String, notes: String) -> Self {
        Self {
            plan,
            instruction,
            notes,
        }
    }

    pub fn add_previous_notes(&mut self, notes: &str) {
        if self.notes.is_empty() {
            self.notes = notes.to_owned();
        } else {
            self.notes = format!(
                r#"{notes}
{}"#,
                self.notes
            );
        }
    }

    pub fn notes(&self) -> &str {
        &self.notes
    }

    pub fn instruction(&self) -> &str {
        &self.instruction
    }

    pub fn from_response(response: &str) -> Self {
        // grab everything in the <plan> and </plan> section
        let plan = response
            .lines()
            .into_iter()
            .skip_while(|line| !line.contains("<plan>"))
            .skip(1)
            .take_while(|line| !line.contains("</plan>"))
            .collect::<Vec<&str>>()
            .join("\n");
        // grab everything from <current_task> and </current_task> section
        let instruction = response
            .lines()
            .into_iter()
            .skip_while(|line| !line.contains("<current_task>"))
            .skip(1)
            .take_while(|line| !line.contains("</current_task>"))
            .collect::<Vec<&str>>()
            .join("\n");
        // grab everything from <notes> and </notes> section
        let notes = response
            .lines()
            .into_iter()
            .skip_while(|line| !line.contains("<notes>"))
            .skip(1)
            .take_while(|line| !line.contains("</notes>"))
            .collect::<Vec<&str>>()
            .join("\n");
        Self {
            plan,
            instruction,
            notes,
        }
    }
}

#[derive(Clone, Debug, serde::Serialize, serde::Deserialize)]
pub struct ToolUseAgentReasoningParamsPartial {
    user_instruction: String,
    action_nodes: Vec<ActionNode>,
    params: Option<ToolUseAgentReasoningParams>,
}

impl ToolUseAgentReasoningParamsPartial {
    // TODO(skcd): We do not really require this
    pub fn to_string(&self) -> String {
        "".to_owned()
    }

    pub fn from_params(
        params: Option<ToolUseAgentReasoningParams>,
        user_instruction: String,
    ) -> Self {
        Self {
            user_instruction,
            action_nodes: vec![],
            params,
        }
    }
}

#[derive(Clone, Debug)]
pub struct ToolUseAgentReasoningInput {
    user_instruction: String,
    action_nodes: Vec<ActionNode>,
    params: Option<ToolUseAgentReasoningParams>,
    symbol_event_message_properties: SymbolEventMessageProperties,
}

impl ToolUseAgentReasoningInput {
    pub fn new(
        user_instruction: String,
        action_nodes: Vec<ActionNode>,
        params: Option<ToolUseAgentReasoningParams>,
        symbol_event_message_properties: SymbolEventMessageProperties,
    ) -> Self {
        Self {
            user_instruction,
            action_nodes,
            params,
            symbol_event_message_properties,
        }
    }
}

#[derive(Clone)]
pub struct ToolUseAgentInput {
    // pass in the messages
    session_messages: Vec<SessionChatMessage>,
    tool_descriptions: Vec<String>,
    tool_format_reminder: Vec<String>,
    pending_spawned_process_output: Option<String>,
    symbol_event_message_properties: SymbolEventMessageProperties,
}

impl ToolUseAgentInput {
    pub fn new(
        session_messages: Vec<SessionChatMessage>,
        tool_descriptions: Vec<String>,
        tool_format_reminder: Vec<String>,
        pending_spawned_process_output: Option<String>,
        symbol_event_message_properties: SymbolEventMessageProperties,
    ) -> Self {
        Self {
            session_messages,
            tool_descriptions,
            tool_format_reminder,
            pending_spawned_process_output,
            symbol_event_message_properties,
        }
    }
}

#[derive(Debug)]
pub enum ToolUseAgentOutputWithTools {
    /// How to understand this data:
    /// Vec<(String, ToolInputPartial)> -> Vec<(tool_use_id, tool_input_params)>
    /// String -> thinking string
    Success((Vec<(String, ToolInputPartial)>, String)),
    /// Option<String> -> If we were able to get the thinking string for the tool use
    Failure(Option<String>),
    // If we have a reasoning output here to guide the agent
    Reasoning(String),
}

#[derive(Debug)]
pub struct ToolUseAgentOutput {
    r#type: ToolUseAgentOutputType,
    usage_statistics: LLMClientUsageStatistics,
}

impl ToolUseAgentOutput {
    fn new(r#type: ToolUseAgentOutputType, usage_statistics: LLMClientUsageStatistics) -> Self {
        Self {
            r#type,
            usage_statistics,
        }
    }

    pub fn usage_statistics(&self) -> LLMClientUsageStatistics {
        self.usage_statistics.clone()
    }

    pub fn output_type(self) -> ToolUseAgentOutputType {
        self.r#type
    }
}

#[derive(Debug)]
pub enum ToolUseAgentOutputType {
    Success((ToolInputPartial, String)),
    Failure(String),
}

/// The various properties which the tool use agent can use
/// We can configure if we are in-editor and additional metadata
/// which might be present
#[derive(Clone)]
pub struct ToolUseAgentProperties {
    _in_editor: bool,
    repo_name: Option<String>,
    aide_rules: Option<String>,
    is_devtools_context: bool,
}

impl ToolUseAgentProperties {
    pub fn new(in_editor: bool, repo_name: Option<String>, aide_rules: Option<String>) -> Self {
        Self {
            _in_editor: in_editor,
            repo_name,
            aide_rules,
            is_devtools_context: false, // Default to false
        }
    }

    // New constructor with isDevtoolsContext parameter
    pub fn new_with_devtools(
        in_editor: bool,
        repo_name: Option<String>,
        aide_rules: Option<String>,
        is_devtools_context: bool,
    ) -> Self {
        Self {
            _in_editor: in_editor,
            repo_name,
            aide_rules,
            is_devtools_context,
        }
    }

    // TODO: Use isDevtoolsContext to modify system prompt
    // This will be implemented later to modify the system prompt based on the context
    fn _modify_system_prompt_for_devtools(&self, prompt: String) -> String {
        todo!("Implement system prompt modification based on is_devtools_context");
    }
}

#[derive(Clone)]
pub struct ToolUseAgent {
    llm_client: Arc<LLMBroker>,
    working_directory: String,
    operating_system: String,
    shell: String,
    properties: ToolUseAgentProperties,
    temperature: f32,
}

impl ToolUseAgent {
    pub fn new(
        llm_client: Arc<LLMBroker>,
        working_directory: String,
        operating_system: String,
        shell: String,
        properties: ToolUseAgentProperties,
    ) -> Self {
        Self {
            llm_client,
            working_directory,
            operating_system,
            shell,
            properties,
            // we always default to 0.2 temp to start with
            temperature: 0.2,
        }
    }

    /// Update the temperature for the tool use agent
    pub fn set_temperature(mut self, temperature: f32) -> Self {
        self.temperature = temperature;
        self
    }

    /// o1 message for reasoning
    fn system_message_for_o1(&self, repo_name: &str) -> String {
        let working_directory = self.working_directory.to_owned();
        format!(
            r#"You have to assign tasks to a junior engineer and follow the user instructions.
You will keep a high level plan and give out tasks to the junior engineer.
After the junior engineer has completed a task, they will report back to you, use that to further inform and improve your plan.
Keep refining the plan and giving out tasks to the junior engineer until the user instructions are finished.

## Rules to follow:
- You can not create a new branch on the repository or change the commit of the repository.
- After making the changes in the codebase you should run the reproduction script again to make sure that the issue has been resolved.
- You cannot access any file outside the repository directory.
- You are not allowed to install any new packages as the developer environment has been already setup in the repository directory.
- Once you have solved the Github Issue, finish by not returning any instruction to the junior engineer.

## How to leverage the junior engineer

### Junior Engineer Visibility
You are not supposed to work on the user instrucionts issue yourself. Instead, you will provide instructions to a junior engineer who will do the actual work.
The junior engineer does not see the original user instructions. They only work on the task you give them.
You are not supposed to write any code or work in the repository, use the junior engineer to perform the task instead.

### Junior engineer Instruction Content
Be explicit in what files to edit or create, what changes to make, and commands the junior engineer should run.
Include sample code snippets or test code for clarity and to avoid ambiguity.
Provide context and justification for each task so the junior engineer understands why they are doing it.
Consider any edge cases or complexities in your instructions.
Do not reference any information from the user instructions in your instruction to the junior engineer.

## Plan generation

### Plan specifics
You maintain a high-level plan consisting of sequential instructions.
For each instruction, you will provide a clear task to the junior engineer.
You can refine the plan as the engineer reports back with progress or any discoveries.
**Always keep track in the `<plan>` section of the tasks that have already been completed. Mark any finished steps as done or indicate the outcome so there is no confusion about what remains to be done.**

## Workflow

- **Reproduce the Problem**: First reproduce the reported github issue a standalone python script to confirm the issue.
- **Identify the Problem**: Describe the github issue in your own words (since the junior engineer won't see it).
- **Break Down the Task**: Outline the tasks needed to address the problem.
- **Assign Tasks**: Provide instructions with enough detail that the junior engineer can carry them out without additional context.
- **Track Progress**: After the engineer executes a task, use the generated artifacts (opened files, code changes, terminal output) to update or refine your plan.
- **Iterate**: Continue until the user instructions is resolved.
- **Completion**: Confirm that the reproduction script solves the user instructions and complete the task.

## Notes and Reminders
- Keep any additional insights or references in <notes> sections so they're easy to refer back to later.
- The <notes> also help you keep track of the progress the junior engineer has done. This will help you plan out what has already been accomplished and insights you have learnt from the junior engineer.
- You can use the <notes> along with the steps the junior engineer has taken for your instruction to plan out the next instruction for the junior engineer.

## Output Format Requirements

When you produce an output in response to the junior engineer's progress, include the following sections in this order:

### Plan Section

<plan>
<instruction>
{{High-level step-by-step plan}}
</instruction>
</plan>
- This is the updated plan, reflecting the overall strategy and steps to address the user problem. 
- Include a brief acknowledgment of completed tasks from previous instructions so they are not repeated.

### Notes Section (if needed)

<notes>
{{Any helpful references, code snippets and insights for future steps}}
</notes>
This can contain extra details, insights and code for future use.

### Current Task Section (if needed)

<current_task>
<instruction>
{{The specific instruction the engineer should execute next}}
</instruction>
</current_task>

Direct, specific standalone task instructions for the junior engineer to execute immediately.

### Junior Engineer's Tools
They have access to:

- Bash commands (Terminal)
- A local editor to modify or create files
- Python installed on the terminal to run standalone scripts

### Repository Information

Repository Name: {repo_name}
Working Directory: {working_directory}

The junior engineer will communicate their progress after completing the instruction in the following format:

<current_instruction>
{{the instruction junior engineer is working on}}
</current_instruction>
And the steps they took to work on the instruction:
<steps>
<step>
<tool_input>
{{commands or code they ran}}
</tool_input>
<tool_output>
{{results, errors, or logs}}
</tool_output>
</step>
</steps>

This ensures you can refine your plan in <plan> and keep track of exactly which tasks have been completed and what insights have been discovered."#
        )
    }

    /// Generates the user message for o1
    fn user_message_for_o1(&self, input: ToolUseAgentReasoningInput) -> String {
        let problem_statement = input.user_instruction.to_owned();
        if let Some(params) = input.params.clone() {
            let steps = input
                .action_nodes
                .iter()
                .filter_map(|action_node| {
                    let action_input = action_node.action();
                    let observation = action_node.observation();
                    match (action_input, observation) {
                        (Some(input), Some(output)) => Some(format!(
                            r#"<step>
<tool_input>
{}
</tool_input>
<tool_output>
{}
</tool_output>
</step>"#,
                            input.to_string(),
                            output.message()
                        )),
                        _ => None,
                    }
                })
                .collect::<Vec<_>>()
                .join("\n");
            let previous_instruction = params.instruction.clone();
            let previous_plan = params.plan.clone();
            let previous_notes = params.notes.clone();
            format!(
                r#"<user_instruction>
{}
</user_instruction>

<plan>
{}
</plan>

<notes>
{}
</notes>

<current_instruction>
{}
</current_instruction>

<steps>
{}
</steps>"#,
                problem_statement, previous_plan, previous_notes, previous_instruction, steps
            )
        } else {
            format!(
                r#"<user_instruction>
{}
</user_instruction>"#,
                problem_statement
            )
        }
    }

    fn system_message_midwit_json_mode(&self, repo_name: &str, problem_statement: &str) -> String {
        let working_directory = self.working_directory.to_owned();
        format!(
            r#"You are an expert software engineer tasked with solving the <pr_description> the I am going to provide. You are an expert at {repo_name} and you will be given a list of tools which you can use one after the other to debug and fix the <pr_description>.
You are an expert in {repo_name} and know in detail everything about this repository and all the different code structures which are present in it source code for it.

<uploaded_files>
{working_directory}
</uploaded_files>
I've uploaded a code repository in the directory {working_directory} (not in /tmp/inputs). Consider the following PR description:

<pr_description>
{problem_statement}
</pr_description>

Can you help me implement the necessary changes to the repository {repo_name} so that the requirements specified in the <pr_description> are met?
I've also setup the developer environment in {working_directory} for {repo_name}. This means you DON'T have to install the libraries in any way!

Your task is to make the minimal changes to files in the {working_directory} directory to ensure the <pr_description> is satisfied.

Tool capabilities:
- You have access to tools that let you execute CLI commands on the local checkout, list files, view source code definitions, regex search, read and write files. These tools help you effectively accomplish a wide range of tasks, such as writing code, making edits or improvements to existing files, understanding the current state of a project, and much more.
- You can use search_files to perform regex searches across files in a specified directory, outputting context-rich results that include surrounding lines. This is particularly useful for understanding code patterns, finding specific implementations, or identifying areas that need refactoring.
- When using the search_files tool, craft your regex patterns carefully to balance specificity and flexibility. Based on the Github Issue you may use it to find code patterns, function definitions, or any text-based information across the project. The results include context, so analyze the surrounding code to better understand the matches. Leverage the search_files tool in combination with other tools for more comprehensive analysis.
- Once a file has been created using `create` on `str_replace_editor` tool, you should not keep creating the same file again and again. Focus on editing the file after it has been created.
- Choose the most appropriate tool based on the task and the tool descriptions provided. Assess if you need additional information to proceed, and which of the available tools would be most effective for gathering this information. For example using the list_files tool is more effective than running a command like \`ls\` in the terminal. It's critical that you think about each available tool and use the one that best fits the current step in the task.

====

SYSTEM INFORMATION

Operating System: linux
Default Shell: bash
Current Working Directory: {working_directory}
Current Repo Name: {repo_name}

====

FOLLOW these steps to resolve the issue:
1. As a first step, it might be a good idea to explore the repo to familiarize yourself with its structure.
2. Edit the sourcecode of the repo to resolve the issue
3. Think about edgecases and make sure your fix handles them as well

Your thinking should be thorough and so it's fine if it's very long.
This is super important and before using any tool you have to output your thinking in <thinking> section like this:'
<thinking>
{{your thoughts about using the tool}}
</thinking>
NEVER forget to include the <thinking></thinking> section before using a tool. We will not be able to invoke the tool properly if you forget it"#
        )
    }

    fn system_message_for_swe_bench_json_mode(&self, repo_name: &str) -> String {
        let working_directory = self.working_directory.to_owned();
        let operating_system = self.operating_system.to_owned();
        format!(
            r#"You are an expert software engineer tasked with solving Github issues which the user will provide. You are an expert at {repo_name} and you will be given a list of tools which you can use one after the other to debug and fix the issue.
I have already taken care of all changes to any test files described in {working_directory}. This means you DON'T have to modify the testing logic or any of the tests in any way!
Your task is to make the minimal changes to non-tests files in the {working_directory} directory to ensure the Github Issue is satisfied.
====

TOOL USE

You have access to a set of tools. You can use one tool per message (and only one), and you will receive the result of the tool use from the user. You should use the tools step-by-step to accomplish the user task.
You use the previous information which you get from using the tools to inform your next tool usage.
You should always output the <thinking></thinking> section before using a tool

# Tool Use Guidelines

1. In <thinking> tags, assess what information you already have and what information you need to proceed with the task. Your thinking should be thorough and so it's fine if it's very long.
2. Choose the most appropriate tool based on the task and the tool descriptions provided. Assess if you need additional information to proceed, and which of the available tools would be most effective for gathering this information. For example using the list_files tool is more effective than running a command like \`ls\` in the terminal. It's critical that you think about each available tool and use the one that best fits the current step in the task.
3. If multiple actions are needed, use one tool at a time per message to accomplish the task iteratively, with each tool use being informed by the result of the previous tool use. Do not assume the outcome of any tool use. Each step must be informed by the previous step's result.

It is crucial to proceed step-by-step, waiting for the tool output after each tool use before moving forward with the task.

By waiting for and carefully considering the tool output after each tool use, you can react accordingly and make informed decisions about how to proceed with the task. This iterative process helps ensure the overall success and accuracy of your work.

====

CAPABILITIES

- You have access to tools that let you execute CLI commands on the local checkout, list files, view source code definitions, regex search, read and write files. These tools help you effectively accomplish a wide range of tasks, such as writing code, making edits or improvements to existing files, understanding the current state of a project, and much more.
- The code_edit tool also allows you to implicilty create a new file and write content to it. You can use it to edit the code or create a new file and write content to it.
- You can use search_files to perform regex searches across files in a specified directory, outputting context-rich results that include surrounding lines. This is particularly useful for understanding code patterns, finding specific implementations, or identifying areas that need refactoring.

====

RULES

- Your current working directory is: {working_directory}
- When using the search_files tool, craft your regex patterns carefully to balance specificity and flexibility. Based on the Github Issue you may use it to find code patterns, function definitions, or any text-based information across the project. The results include context, so analyze the surrounding code to better understand the matches. Leverage the search_files tool in combination with other tools for more comprehensive analysis. For example, use it to find specific code patterns, then use read_file to examine the full context of interesting matches before using code_edit_input to make informed changes.
- When making changes to code, always consider the context in which the code is being used. Ensure that your changes are compatible with the existing codebase and that they follow the project's coding standards and best practices.
- Use the tools provided to accomplish the Github Issue efficiently and effectively. When you've completed solving the issue, you must use the attempt_completion tool to present the result to the user.
- Your goal is to solve the Github Issue be laser focussed on that.
- NEVER end attempt_completion result with a question or request to engage in further conversation! Formulate the end of your result in a way that is final and does not require further input from the user.
- ALWAYS start your tool use with the <thinking></thinking> section.
- ONLY USE A SINGLE tool at a time, never use multiple tools in the same response.

====

SYSTEM INFORMATION

Operating System: {operating_system}
Default Shell: bash
Current Working Directory: {working_directory}
Current Repo Name: {repo_name}

====

OBJECTIVE

You are an expert software engineer taked with solving Github issues which the user will provide, breaking it down into clear steps and working through them methodically.
Your first goal should be to reproduce the issue which you can then run using `python reproduce_error.py` using the execute_command to confirm the error, you can put prints to deeply understand the issue.
You are an expert in {repo_name} and know in detail everything about this repository and all the different code structures which are present in it source code for it.


You are NOT ALLOWED to create or edit any of the test-files. You can only run them to check for regressions.
You are NOT ALLOWED to install any new packages. The dev environment has already been setup for you before you run any command or the reproduce_error.py script.

1. As a first step, it might be a good idea to explore the repo to familiarize yourself with its structure.
2. Create a script to reproduce the error and execute it with `python reproduce_error.py` using the execute_command (which uses bash internally), to confirm the error
3. Edit the sourcecode of the repo to resolve the issue
4. Rerun your reproduce script and confirm that the error is fixed!
5. Think about edgecases and make sure your fix handles them as well.
6. You can ONLY USE 1 TOOL in each step and not multiple tools, using multiple tools is not allowed.
7. ONLY ATTEMPT COMPLETION if you have finished with your round of edits.
8. TEST files need to be run using the test_runner command, while the reproduce_error script can be run only using the execute_command tool.
9. Run test files at the very end so you can catch any regressions in your solution. Some test output might be wrong or conflict the Github Issue so carefully understand the test file and the outcome before commiting to making more changes based on the test output.
10. NEVER forget to include the <thinking></thinking> section before using a tool. We will not be able to invoke the tool properly if you forget it."#
        )
    }

    fn _system_message_for_swe_bench(
        &self,
        context: &ToolUseAgentInput,
        repo_name: &str,
    ) -> String {
        let tool_descriptions = context.tool_descriptions.join("\n");
        let working_directory = self.working_directory.to_owned();
        let operating_system = self.operating_system.to_owned();
        let default_shell = self.shell.to_owned();
        format!(
            r#"You are an expert software engineer tasked with solving Github issues which the user will provide. You are an expert at {repo_name} and you will be given a list of tools which you can use one after the other to debug and fix the issue.
I have already taken care of all changes to any test files described in {working_directory}. This means you DON'T have to modify the testing logic or any of the tests in any way!
Your task is to make the minimal changes to non-tests files in the {working_directory} directory to ensure the Github Issue is satisfied.
====

TOOL USE

You have access to a set of tools. You can use one tool per message (and only one), and you will receive the result of the tool use from the user. You should use the tools step-by-step to accomplish the user task.
You use the previous information which you get from using the tools to inform your next tool usage.
You should always output the <thinking></thinking> section before using a tool and we are showing you an example

# Tool Use Formatting

Tool use is formatted using XML-style tags. The tool name is enclosed in opening and closing tags, and each parameter is similarly enclosed within its own set of tags. Each tag is on a new line. Here's the structure:

<tool_name>
<parameter1_name>
value1
</parameter1_name>
<parameter2_name>
value2
</parameter2_name>
{{rest of the parameters}}
</tool_name>

As an example:
<thinking>
I want to read the content of bin/main.rs
</thinking>
<read_file>
<fs_file_path>
bin/main.rs
</fs_file_path>
<start_line>
1
</start_line>
<end_line>
250
</end_line>
</read_file>

Always adhere to this format for the tool use to ensure proper parsing and execution from the tool use.

# Tools - do not use tools which are not listed here

{tool_descriptions}

# Tool Use Guidelines

1. In <thinking> tags, assess what information you already have and what information you need to proceed with the task. Your thinking should be thorough and so it's fine if it's very long.
2. Choose the most appropriate tool based on the task and the tool descriptions provided. Assess if you need additional information to proceed, and which of the available tools would be most effective for gathering this information. For example using the list_files tool is more effective than running a command like \`ls\` in the terminal. It's critical that you think about each available tool and use the one that best fits the current step in the task.
3. If multiple actions are needed, use one tool at a time per message to accomplish the task iteratively, with each tool use being informed by the result of the previous tool use. Do not assume the outcome of any tool use. Each step must be informed by the previous step's result.
4. Formulate your tool use using the XML format specified for each tool.
5. After each tool use, the user will respond with the result of that tool use. This result will provide you with the necessary information to continue your task or make further decisions. This response may include:
  - Information about whether the tool succeeded or failed, along with any reasons for failure.
  - Any other relevant feedback or information related to the tool use.

It is crucial to proceed step-by-step, waiting for the user's message after each tool use before moving forward with the task.

By waiting for and carefully considering the user's response after each tool use, you can react accordingly and make informed decisions about how to proceed with the task. This iterative process helps ensure the overall success and accuracy of your work.

====

CAPABILITIES

- You have access to tools that let you execute CLI commands on the local checkout, list files, view source code definitions, regex search, read and write files. These tools help you effectively accomplish a wide range of tasks, such as writing code, making edits or improvements to existing files, understanding the current state of a project, and much more.
- The code_edit tool also allows you to implicilty create a new file and write content to it. You can use it to edit the code or create a new file and write content to it.
- You can use search_files to perform regex searches across files in a specified directory, outputting context-rich results that include surrounding lines. This is particularly useful for understanding code patterns, finding specific implementations, or identifying areas that need refactoring.
- To search for files, use execute_command to run a command like `find . -name '*.rs' | grep -i 'pattern'`

====

RULES

- Your current working directory is: {working_directory}
- When using the search_files tool, craft your regex patterns carefully to balance specificity and flexibility. Based on the Github Issue you may use it to find code patterns, TODO comments, function definitions, or any text-based information across the project. The results include context, so analyze the surrounding code to better understand the matches. Leverage the search_files tool in combination with other tools for more comprehensive analysis. For example, use it to find specific code patterns, then use read_file to examine the full context of interesting matches before using code_edit_input to make informed changes.
- When making changes to code, always consider the context in which the code is being used. Ensure that your changes are compatible with the existing codebase and that they follow the project's coding standards and best practices.
- Use the tools provided to accomplish the Github Issue efficiently and effectively. When you've completed solving the issue, you must use the attempt_completion tool to present the result to the user.
- Your goal is to solve the Github Issue be laser focussed on that.
- NEVER end attempt_completion result with a question or request to engage in further conversation! Formulate the end of your result in a way that is final and does not require further input from the user.
- ALWAYS start your tool use with the <thinking></thinking> section.
- ONLY USE A SINGLE tool at a time, never use multiple tools in the same response.
- VERY IMPORTANT: Each xml tag should be on a new line. This is important because we are parsing the input line by line.

====

SYSTEM INFORMATION

Operating System: {operating_system}
Default Shell: {default_shell}
Current Working Directory: {working_directory}
Current Repo Name: {repo_name}

====

OBJECTIVE

You are an expert software engineer taked with solving Github issues which the user will provide, breaking it down into clear steps and working through them methodically.
Your first goal should be to reproduce the issue which you can then run using `python reproduce_error.py` using the execute_command to confirm the error, you can put prints to deeply understand the issue.
You are an expert in {repo_name} and know in detail everything about this repository and all the different code structures which are present in it source code for it.


You are NOT ALLOWED to create or edit any of the test-files. You can only run them to check for regressions.
You are NOT ALLOWED to install any new packages. The dev environment has already been setup for you before you run any command or the reproduce_error.py script.

1. As a first step, it might be a good idea to explore the repo to familiarize yourself with its structure.
2. Create a script to reproduce the error and execute it with `python reproduce_error.py` using the execute_command (which uses bash internally), to confirm the error
3. Edit the sourcecode of the repo to resolve the issue
4. Rerun your reproduce script and confirm that the error is fixed!
5. Think about edgecases and make sure your fix handles them as well.
6. You can ONLY USE 1 TOOL in each step and not multiple tools, using multiple tools is not allowed.
7. ONLY ATTEMPT COMPLETION if you have finished with your round of edits.
9. TEST files need to be run using the test_runner command, while the reproduce_error script can be run only using the execute_command tool.
8. Run test files at the very end so you can catch any regressions in your solution. Some test output might be wrong or conflict the Github Issue so carefully understand the test file and the outcome before commiting to making more changes based on the test output.
10. All the XML sections for the tool use format should be in a new line, this is important because we parese the tool output line by line.
11. NEVER forget to include the <thinking></thinking> section before using a tool. We will not be able to invoke the tool properly if you forget it.
"#
        )
    }

    fn system_message(&self, context: &ToolUseAgentInput) -> String {
        let tool_descriptions = context.tool_descriptions.join("\n\n");
        let working_directory = self.working_directory.to_owned();
        let operating_system = self.operating_system.to_owned();
        let aide_rules = match self.properties.aide_rules.clone() {
            Some(aide_rules) => {
                format!(
                    "

====

Additional guildelines and rules the user has provided which must be followed:
{aide_rules}

===="
                )
            }
            None => "".to_owned(),
        };
        let default_shell = self.shell.to_owned();
        format!(
            r#"You are SOTA-agent, a highly skilled AI software engineer with extensive knowledge in all programming languages, frameworks, design patterns, and best practices. Your primary goal is to accomplish tasks related to software development, file manipulation, and system operations within the specified project directory.

====

SYSTEM INFORMATION

Operating System: {operating_system}
Default Shell: {default_shell}
Current Working Directory: {working_directory}

====
{aide_rules}

TOOL USE

You have access to a set of tools. You can use one tool per message (and only one), and you will receive the result of the tool use from the user. You should use the tools step-by-step to accomplish the user task.
You use the previous information which you get from using the tools to inform your next tool usage.

# Tool Use Formatting

Tool use is formatted using XML-style tags. The tool name is enclosed in opening and closing tags, and each parameter is similarly enclosed within its own set of tags. Each tag is on a new line. Here's the structure:

<tool_name>
<parameter1_name>
value1
</parameter1_name>
<parameter2_name>
value2
</parameter2_name>
{{rest of the parameters}}
</tool_name>

As an example:

<read_file>
<fs_file_path>
bin/main.rs
</fs_file_path>
<start_line>
1
</start_line>
<end_line>
250
</end_line>
</read_file>

Another example:
<list_files>
<path>
.
</path>
<recursive>
true
</recursive>
</list_files>

Always adhere to this format for the tool use to ensure proper parsing and execution from the tool use. And NOTICE HOW ALL XML TAGS ARE ON A NEW LINE. This is important to not break parsing.

# Tools

{tool_descriptions}

# Tool Use Guidelines

1. In <thinking> tags, assess what information you already have and what information you need to proceed with the task.
2. Choose the most appropriate tool based on the task and the tool descriptions provided. Assess if you need additional information to proceed, and which of the available tools would be most effective for gathering this information. For example using the list_files tool is more effective than running a command like \`ls\` in the terminal. It's critical that you think about each available tool and use the one that best fits the current step in the task.
3. If multiple actions are needed, use one tool at a time per message to accomplish the task iteratively, with each tool use being informed by the result of the previous tool use. Do not assume the outcome of any tool use. Each step must be informed by the previous step's result.
4. Formulate your tool use using the XML format specified for each tool.
5. After each tool use, the user will respond with the result of that tool use. This result will provide you with the necessary information to continue your task or make further decisions. This response may include:
  - Information about whether the tool succeeded or failed, along with any reasons for failure.
  - Linter errors that may have arisen due to the changes you made, which you'll need to address.
  - New terminal output in reaction to the changes, which you may need to consider or act upon.
  - Any other relevant feedback or information related to the tool use.
6. ALWAYS wait for user confirmation after each tool use before proceeding. Never assume the success of a tool use without explicit confirmation of the result from the user.

It is crucial to proceed step-by-step, waiting for the user's message after each tool use before moving forward with the task. This approach allows you to:
1. Confirm the success of each step before proceeding.
2. Address any issues or errors that arise immediately.
3. Adapt your approach based on new information or unexpected results.
4. Ensure that each action builds correctly on the previous ones.

By waiting for and carefully considering the user's response after each tool use, you can react accordingly and make informed decisions about how to proceed with the task. This iterative process helps ensure the overall success and accuracy of your work.

====

CAPABILITIES

- You have access to tools that let you execute CLI or shell commands on the user's computer, list files, view source code definitions, regex search, read and write files, and ask follow-up questions. These tools help you effectively accomplish a wide range of tasks, such as writing code, making edits or improvements to existing files, understanding the current state of a project, performing system operations, and much more.
- To further explore directories such as outside the current working directory, you can use the list_files tool. If you pass 'true' for the recursive parameter, it will list files recursively. Otherwise, it will list files at the top level, which is better suited for generic directories where you don't necessarily need the nested structure, like the Desktop.
- You can use search_files to perform regex searches across files in a specified directory, outputting context-rich results that include surrounding lines. This is particularly useful for understanding code patterns, finding specific implementations, or identifying areas that need refactoring.
- You can use the execute_command tool to run commands on the user's computer whenever you feel it can help accomplish the user's task. When you need to execute a CLI command, you must provide a clear explanation of what the command does. Prefer to execute complex CLI commands over creating executable scripts, since they are more flexible and easier to run. Interactive and long-running commands are allowed, since the commands are run in the user's VSCode terminal. The user may keep commands running in the background and you will be kept updated on their status along the way. Each command you execute is run in a new terminal instance.
- To search for files, use execute_command to run a command like \`find . -name '*.rs' | grep -i 'pattern'\`

====

RULES

- Your current working directory is: {working_directory}
- You cannot \`cd\` into a different directory to complete a task. You are stuck operating from '{working_directory}', so be sure to pass in the correct 'path' parameter when using tools that require a path.
- Do not use the ~ character or $HOME to refer to the home directory.
- If you have executed some terminal commands before which are long running, the user will show you that output in <executed_terminal_output></executed_terminal_output> section. This way you can stay on top of long running commands or in case you missed the output from before.
- Before using the execute_command tool, you must first think about the SYSTEM INFORMATION context provided to understand the user's environment and tailor your commands to ensure they are compatible with their system. You must also consider if the command you need to run should be executed in a specific directory outside of the current working directory {working_directory}, and if so prepend with \`cd\`'ing into that directory && then executing the command (as one command since you are stuck operating from {working_directory}. You can only run commands in the {working_directory} you are not allowed to run commands outside of this directory.
- When using the search_files tool, craft your regex patterns carefully to balance specificity and flexibility. Based on the user's task you may use it to find code patterns, TODO comments, function definitions, or any text-based information across the project. The results include context, so analyze the surrounding code to better understand the matches. Leverage the search_files tool in combination with other tools for more comprehensive analysis. For example, use it to find specific code patterns, then use read_file to examine the full context of interesting matches before using code_edit_input to make informed changes.
- When creating a new project (such as an app, website, or any software project), organize all new files within a dedicated project directory unless the user specifies otherwise. Use ABSOLUTE FILE PATHS when writing files, as the code_edit_input tool will automatically create any necessary directories. Structure the project logically, adhering to best practices for the specific type of project being created. Unless otherwise specified, new projects should be easily run without additional setup, for example most projects can be built in HTML, CSS, and JavaScript - which you can open in a browser.
- Be sure to consider the type of project (e.g. Python, JavaScript, web application) when determining the appropriate structure and files to include. Also consider what files may be most relevant to accomplishing the task, for example looking at a project's manifest file would help you understand the project's dependencies, which you could incorporate into any code you write.
- When making changes to code, always consider the context in which the code is being used. Ensure that your changes are compatible with the existing codebase and that they follow the project's coding standards and best practices.
- When you want to modify a file, use the code_edit_input tool directly with the desired content. You do not need to display the content before using the tool.
- Do not ask for more information than necessary. Use the tools provided to accomplish the user's request efficiently and effectively. When you've completed your task, you must use the attempt_completion tool to present the result to the user. The user may provide feedback, which you can use to make improvements and try again.
- You are only allowed to ask the user questions using the ask_followup_question tool. Use this tool only when you need additional details to complete a task, and be sure to use a clear and concise question that will help you move forward with the task. However if you can use the available tools to avoid having to ask the user questions, you should do so. For example, if the user mentions a file that may be in an outside directory like the Desktop, you should use the list_files tool to list the files in the Desktop and check if the file they are talking about is there, rather than asking the user to provide the file path themselves.
- When executing commands, if you don't see the expected output, assume the terminal executed the command successfully and proceed with the task. The user's terminal may be unable to stream the output back properly. If you absolutely need to see the actual terminal output, use the ask_followup_question tool to request the user to copy and paste it back to you.
- The user may provide a file's contents directly in their message, in which case you shouldn't use the read_file tool to get the file contents again since you already have it.
- Your goal is to try to accomplish the user's task, NOT engage in a back and forth conversation.
- NEVER end attempt_completion result with a question or request to engage in further conversation! Formulate the end of your result in a way that is final and does not require further input from the user.
- You are STRICTLY FORBIDDEN from starting your messages with "Great", "Certainly", "Okay", "Sure". You should NOT be conversational in your responses, but rather direct and to the point. For example you should NOT say "Great, I've updated the CSS" but instead something like "I've updated the CSS". It is important you be clear and technical in your messages.
- When presented with images, utilize your vision capabilities to thoroughly examine them and extract meaningful information. Incorporate these insights into your thought process as you accomplish the user's task.
- Before executing commands, check the "Actively Running Terminals" section in environment_details. If present, consider how these active processes might impact your task. For example, if a local development server is already running, you wouldn't need to start it again. If no active terminals are listed, proceed with command execution as normal.
- It is critical you wait for the user's response after each tool use, in order to confirm the success of the tool use. For example, if asked to make a todo app, you would create a file, wait for the user's response it was created successfully, then create another file if needed, wait for the user's response it was created successfully
- ALWAYS start your tool use with the <thinking></thinking> section.
- ONLY USE A SINGLE tool at a time, never use multiple tools in the same response.
- Each xml tag should be on a new line. This is important because we are parsing the input line by line.

OBJECTIVE

You accomplish a given task iteratively, breaking it down into clear steps and working through them methodically.

1. Analyze the user's task and set clear, achievable goals to accomplish it. Prioritize these goals in a logical order.
2. Work through these goals sequentially, utilizing available tools one at a time as necessary. Each goal should correspond to a distinct step in your problem-solving process. You will be informed on the work completed and what's remaining as you go.
3. Remember, you have extensive capabilities with access to a wide range of tools that can be used in powerful and clever ways as necessary to accomplish each goal. Before calling a tool, do some analysis within <thinking></thinking> tags. First, analyze the file structure provided in environment_details to gain context and insights for proceeding effectively. Then, think about which of the provided tools is the most relevant tool to accomplish the user's task. Next, go through each of the required parameters of the relevant tool and determine if the user has directly provided or given enough information to infer a value. When deciding if the parameter can be inferred, carefully consider all the context to see if it supports a specific value. If all of the required parameters are present or can be reasonably inferred, close the thinking tag and proceed with the tool use. BUT, if one of the values for a required parameter is missing, DO NOT invoke the tool (not even with fillers for the missing params) and instead, ask the user to provide the missing parameters using the ask_followup_question tool. DO NOT ask for more information on optional parameters if it is not provided.
4. Once you've completed the user's task, you must use the `attempt_completion` tool to present the result of the task to the user. You may also provide a CLI command to showcase the result of your task; this can be particularly useful for web development tasks, where you can run e.g. \`open index.html\` to show the website you've built.
5. The user may provide feedback, which you can use to make improvements and try again. But DO NOT continue in pointless back and forth conversations, i.e. don't end your responses with questions or offers for further assistance."#
        )
    }

    /// Passes the previous plan if any and the steps the agent has taken to generate
    /// the next instruction for the agent to work on
    pub async fn reasoning_output(
        &self,
        input: ToolUseAgentReasoningInput,
    ) -> Result<ToolUseAgentReasoningParams, SymbolError> {
        let repo_name = self.properties.repo_name.clone().expect("to be present");
        let message_properties = input.symbol_event_message_properties.clone();
        let system_message = LLMClientMessage::system(self.system_message_for_o1(&repo_name));
        let user_message = LLMClientMessage::user(self.user_message_for_o1(input));
        let llm_properties = message_properties
            .llm_properties()
            .clone()
            .set_llm(LLMType::O1);
        let request = LLMClientCompletionRequest::new(
            llm_properties.llm().clone(),
            vec![system_message, user_message],
            0.2,
            None,
        );

        let (sender, _receiver) = tokio::sync::mpsc::unbounded_channel();
        // Parse out the output from here
        let response = self
            .llm_client
            .stream_completion(
                llm_client::provider::LLMProviderAPIKeys::OpenAI(OpenAIProvider::new(
                    std::env::var("OPENAI_API_KEY").expect("env var to be present"),
                )),
                request,
                llm_client::provider::LLMProvider::OpenAI,
                vec![
                    ("event_type".to_owned(), "o1_orchestrator".to_owned()),
                    (
                        "root_id".to_owned(),
                        message_properties.root_request_id().to_owned(),
                    ),
                ]
                .into_iter()
                .collect(),
                sender,
            )
            .await
            .map_err(|e| SymbolError::LLMClientError(e))?;
        // parse out the response from here somehow
        Ok(ToolUseAgentReasoningParams::from_response(
            response.answer_up_until_now(),
        ))
    }

    /// This is a special call we are using only for anthropic and nothing
    /// else right now
    pub async fn invoke_json_tool_swe_bench(
        &self,
        input: ToolUseAgentInputOnlyTools,
    ) -> Result<ToolUseAgentOutputWithTools, SymbolError> {
        let repo_name = self.properties.repo_name.clone().expect("to be present");
        let problem_statement = &input.problem_statement;
        let system_message = LLMClientMessage::system(if input.is_midwit_mode {
            self.system_message_midwit_json_mode(&repo_name, problem_statement)
        } else {
            self.system_message_for_swe_bench_json_mode(&repo_name)
        })
        .insert_tools(input.tools);

        // grab the previous messages as well
        let llm_properties = input
            .symbol_event_message_properties
            .llm_properties()
            .clone();
        let mut previous_messages = input
            .session_messages
            .into_iter()
            .map(|session_message| {
                let role = session_message.role();
                let tool_use = session_message.tool_use();
                match role {
                    SessionChatRole::User => {
                        LLMClientMessage::user(session_message.message().to_owned())
                            .with_images(
                                session_message
                                    .images()
                                    .into_iter()
                                    .map(|session_image| session_image.to_llm_image())
                                    .collect(),
                            )
                            .insert_tool_return_values(
                                session_message
                                    .tool_return()
                                    .into_iter()
                                    .map(|tool_return| tool_return.to_llm_tool_return())
                                    .collect(),
                            )
                    }
                    SessionChatRole::Assistant => {
                        LLMClientMessage::assistant(session_message.message().to_owned())
                            .insert_tool_use_values(
                                tool_use
                                    .into_iter()
                                    .map(|tool_use| tool_use.to_llm_tool_use())
                                    .collect(),
                            )
                    }
                }
            })
            .collect::<Vec<_>>();

        // we want to modify 2 things here, the last user message and the one before
        // should be cached as well
        previous_messages.last_mut().map(|previous_message| {
            if previous_message.is_human_message() {
                previous_message.is_cache_point();
            }
        });

        let root_request_id = input
            .symbol_event_message_properties
            .root_request_id()
            .to_owned();
        let final_messages: Vec<_> = vec![system_message]
            .into_iter()
            .chain(previous_messages)
            .collect::<Vec<_>>();

        let cancellation_token = input.symbol_event_message_properties.cancellation_token();

        let agent_temperature = self.temperature;

        let (sender, _receiver) = tokio::sync::mpsc::unbounded_channel();
        let cloned_root_request_id = root_request_id.to_owned();
        let response = run_with_cancellation(
            cancellation_token.clone(),
            tokio::spawn(async move {
                if llm_properties.provider().is_anthropic_api_key() {
                    AnthropicClient::new()
                        .stream_completion_with_tool(
                            llm_properties.api_key().clone(),
                            LLMClientCompletionRequest::new(
                                llm_properties.llm().clone(),
                                final_messages,
                                agent_temperature,
                                None,
                            ),
                            // llm_properties.provider().clone(),
                            vec![
                                ("event_type".to_owned(), "tool_use".to_owned()),
                                ("root_id".to_owned(), cloned_root_request_id),
                            ]
                            .into_iter()
                            .collect(),
                            sender,
                        )
                        .await
                } else {
                    OpenRouterClient::new()
                        .stream_completion_with_tool(
                            llm_properties.api_key().clone(),
                            LLMClientCompletionRequest::new(
                                llm_properties.llm().clone(),
                                final_messages,
                                agent_temperature,
                                None,
                            ),
                            // llm_properties.provider().clone(),
                            vec![
                                ("event_type".to_owned(), "tool_use".to_owned()),
                                ("root_id".to_owned(), cloned_root_request_id),
                            ]
                            .into_iter()
                            .collect(),
                            sender,
                        )
                        .await
                }
            }),
        )
        .await;

        println!("tool_use_agent::invoke_json_tool");
        if let Some(Ok(Ok(response))) = response {
            println!("tool_use_agent::invoke_json_tool::reply({:?})", &response);
            // we will have a string here representing the thinking and another with the various tool inputs and their json representation
            let thinking = response.0;
            let tool_inputs = response.1;
            let mut tool_inputs_parsed = vec![];
            for (tool_type, tool_input) in tool_inputs.into_iter() {
                let tool_use_id = tool_input.0;
                let tool_input = tool_input.1;
                let tool_input = match tool_type.as_ref() {
                    "list_files" => ToolInputPartial::ListFiles(
                        serde_json::from_str::<ListFilesInputPartial>(&tool_input).map_err(
                            |_e| SymbolError::ToolError(ToolError::SerdeConversionFailed),
                        )?,
                    ),
                    "search_files" => ToolInputPartial::SearchFileContentWithRegex(
                        serde_json::from_str::<SearchFileContentInputPartial>(&tool_input)
                            .map_err(|_e| {
                                SymbolError::ToolError(ToolError::SerdeConversionFailed)
                            })?,
                    ),
                    "read_file" => ToolInputPartial::OpenFile(
                        serde_json::from_str::<OpenFileRequestPartial>(&tool_input).map_err(
                            |_e| SymbolError::ToolError(ToolError::SerdeConversionFailed),
                        )?,
                    ),
                    "execute_command" => ToolInputPartial::TerminalCommand({
                        serde_json::from_str::<TerminalInputPartial>(&tool_input)
                            .map_err(|_e| SymbolError::ToolError(ToolError::SerdeConversionFailed))?
                            // well gotta do the hard things sometimes right?
                            // or the dumb things
                            .sanitise_for_repro_script()
                    }),
                    "attempt_completion" => ToolInputPartial::AttemptCompletion(
                        serde_json::from_str::<AttemptCompletionClientRequest>(&tool_input)
                            .map_err(|_e| {
                                SymbolError::ToolError(ToolError::SerdeConversionFailed)
                            })?,
                    ),
                    "test_runner" => ToolInputPartial::TestRunner(
                        serde_json::from_str::<TestRunnerRequestPartial>(&tool_input).map_err(
                            |_e| SymbolError::ToolError(ToolError::SerdeConversionFailed),
                        )?,
                    ),
                    "str_replace_editor" => ToolInputPartial::CodeEditorParameters(
                        serde_json::from_str::<CodeEditorParameters>(&tool_input).map_err(|e| {
                            println!("str_replace_editor::error::{:?}", e);
                            SymbolError::ToolError(ToolError::SerdeConversionFailed)
                        })?,
                    ),
                    _ => {
                        println!("unknow tool found: {}", tool_type);
                        return Err(SymbolError::WrongToolOutput);
                    }
                };
                tool_inputs_parsed.push((tool_use_id, tool_input));
            }

            Ok(ToolUseAgentOutputWithTools::Success((
                tool_inputs_parsed,
                // trim the string properly so we remove all the \n
                thinking.trim().to_owned(),
            )))
        } else {
            Ok(ToolUseAgentOutputWithTools::Failure(None))
        }
    }

    pub async fn invoke(
        &self,
        input: ToolUseAgentInput,
    ) -> Result<ToolUseAgentOutput, SymbolError> {
        // Now over here we want to trigger the tool agent recursively and also parse out the output as required
        // this will involve some kind of magic because for each tool type we want to be sure about how we are parsing the output but it should not be too hard to make that happen
        let system_message = LLMClientMessage::system(self.system_message(&input)).cache_point();
        // grab the previous messages as well
        let llm_properties = input
            .symbol_event_message_properties
            .llm_properties()
            .clone();
        let mut previous_messages = input
            .session_messages
            .into_iter()
            .map(|session_message| {
                let role = session_message.role();
                match role {
                    SessionChatRole::User => {
                        LLMClientMessage::user(session_message.message().to_owned()).with_images(
                            session_message
                                .images()
                                .into_iter()
                                .map(|session_image| session_image.to_llm_image())
                                .collect(),
                        )
                    }
                    SessionChatRole::Assistant => {
                        LLMClientMessage::assistant(session_message.message().to_owned())
                    }
                }
            })
            .collect::<Vec<_>>();

        // Add a reminder about the format of the tools
        // the divider here is necessary since the agent gets confused
        // that this is part of the git-diff output
        previous_messages.push(LLMClientMessage::user(format!(
            r#"
---

## Reminder about the tool format:
{}"#,
            input.tool_format_reminder.join("\n\n")
        )));

        // anthropic allows setting up to 4 cache points, we are going to be more
        // lax here and set 3, since system_messgae takes 1 slot
        let mut cache_points_set = 0;
        let cache_points_allowed = 3;
        previous_messages
            .iter_mut()
            .rev()
            .into_iter()
            .for_each(|message| {
                if cache_points_set >= cache_points_allowed {
                    return;
                }
                if message.is_human_message() {
                    message.set_cache_point();
                    cache_points_set = cache_points_set + 1;
                }
            });
        if previous_messages
            .last()
            .map(|last_message| last_message.is_human_message())
            .unwrap_or_default()
        {
            if let Some(pending_spawned_process_output) = input.pending_spawned_process_output {
                previous_messages.push(LLMClientMessage::user(format!(
                    r#"<executed_terminal_output>
{}
</executed_terminal_output>"#,
                    pending_spawned_process_output
                )));
            }
        }
        let root_request_id = input
            .symbol_event_message_properties
            .root_request_id()
            .to_owned();
        let ui_sender = input.symbol_event_message_properties.ui_sender();
        let exchange_id = input.symbol_event_message_properties.request_id_str();
        let final_messages: Vec<_> = vec![system_message]
            .into_iter()
            .chain(previous_messages)
            .collect();

        let cancellation_token = input.symbol_event_message_properties.cancellation_token();

        let agent_temperature = self.temperature;

        let (sender, receiver) = tokio::sync::mpsc::unbounded_channel();
        let cloned_llm_client = self.llm_client.clone();
        let cloned_root_request_id = root_request_id.to_owned();
        let _ = run_with_cancellation(
            cancellation_token.clone(),
            tokio::spawn(async move {
                cloned_llm_client
                    .stream_completion(
                        llm_properties.api_key().clone(),
                        LLMClientCompletionRequest::new(
                            llm_properties.llm().clone(),
                            final_messages,
                            agent_temperature,
                            None,
                        ),
                        llm_properties.provider().clone(),
                        vec![
                            ("event_type".to_owned(), "tool_use".to_owned()),
                            ("root_id".to_owned(), cloned_root_request_id),
                        ]
                        .into_iter()
                        .collect(),
                        sender,
                    )
                    .await
            }),
        );

        let mut delta_receiver = tokio_stream::wrappers::UnboundedReceiverStream::new(receiver);
        let (tool_update_sender, tool_update_receiver) = tokio::sync::mpsc::unbounded_channel();
        let mut tool_use_generator = ToolUseGenerator::new(tool_update_sender);

        // run this in a background thread for now
        let tool_found_token = tokio_util::sync::CancellationToken::new();
        let cloned_tool_found_token = tool_found_token.clone();
        let cloned_cancellation_token = cancellation_token.clone();
        let delta_updater_task = tokio::spawn(async move {
            let mut llm_statistics: LLMClientUsageStatistics = Default::default();
            let llm_statistics_ref = &mut llm_statistics;
            while let Some(Some(stream_msg)) =
                run_with_cancellation(cloned_cancellation_token.clone(), delta_receiver.next())
                    .await
            {
                llm_statistics_ref.set_usage_statistics(stream_msg.usage_statistics());
                // if we have found a tool then break and flush
                if cloned_tool_found_token.is_cancelled() {
                    break;
                }
                let delta = stream_msg.delta();
                if let Some(delta) = delta {
                    tool_use_generator.add_delta(delta);
                }
            }
            // for forcing a flush, we append a \n on our own to the answer up until now
            // so that there are no remaining lines
            tool_use_generator.flush_answer();
            let thinking_for_tool = tool_use_generator.thinking;
            let tool_input_partial = tool_use_generator.tool_input_partial;
            let complete_response = tool_use_generator.answer_up_until_now;
            (
                thinking_for_tool,
                tool_input_partial,
                llm_statistics,
                complete_response,
            )
        });

        // now take the tool_receiver and try sending them over as a ui_sender
        // event
        let mut tool_update_receiver =
            tokio_stream::wrappers::UnboundedReceiverStream::new(tool_update_receiver);
        while let Some(Some(tool_update)) =
            run_with_cancellation(cancellation_token.clone(), tool_update_receiver.next()).await
        {
            match tool_update {
                ToolBlockEvent::ThinkingFull(thinking_up_until_now) => {
                    let _ = ui_sender.clone().send(UIEventWithID::tool_thinking(
                        root_request_id.to_owned(),
                        exchange_id.to_owned(),
                        thinking_up_until_now,
                    ));
                }
                ToolBlockEvent::NoToolFound(full_output) => {
                    let _ = ui_sender.clone().send(UIEventWithID::tool_not_found(
                        root_request_id.to_owned(),
                        exchange_id.to_owned(),
                        full_output,
                    ));
                }
                ToolBlockEvent::ToolFound(tool_found) => {
                    let _ = ui_sender.clone().send(UIEventWithID::tool_found(
                        root_request_id.to_owned(),
                        exchange_id.to_owned(),
                        tool_found,
                    ));
                }
                ToolBlockEvent::ToolWithParametersFound => {
                    // cancel the token once we have a tool
                    tool_found_token.cancel();
                    // If we have found a tool we should break hard over here
                    break;
                }
                ToolBlockEvent::ToolParameters(tool_parameters_update) => {
                    let _ = ui_sender.clone().send(UIEventWithID::tool_parameter_found(
                        root_request_id.to_owned(),
                        exchange_id.to_owned(),
                        tool_parameters_update,
                    ));
                }
            }
        }

        if let Ok((thinking_for_tool, tool_input_partial, llm_statistics, complete_response)) =
            delta_updater_task.await
        {
            let final_output = match tool_input_partial {
                Some(tool_input_partial) => Ok(ToolUseAgentOutputType::Success((
                    tool_input_partial,
                    thinking_for_tool,
                ))),
                None => Ok(ToolUseAgentOutputType::Failure(complete_response)),
            };
            return Ok(ToolUseAgentOutput::new(final_output?, llm_statistics));
        } else {
            Err(SymbolError::CancelledResponseStream)
        }
    }
}

#[derive(Debug, Clone)]
enum ToolBlockStatus {
    // this is when we haven't found anything
    NoBlock,
    // this is when we find the thinking block
    Thinking,
    // this is when we found a tool use tag
    ToolUseFind,
    // once we have the start of a tool input, we go over here
    ToolFound,
    // these are all the different attributes of the tool input
    FilePathFound,
    InstructionFound,
    DirectoryPathFound,
    RecursiveFound,
    RegexPatternFound,
    FilePatternFound,
    CommandFound,
    QuestionFound,
    ResultFound,
    FilePathsFound,
    WaitForExitFound,
    StartLineFound,
    EndLineFound,
    GlobPatternFound,
}

#[derive(Debug, Clone, serde::Serialize)]
pub struct ToolParameters {
    pub(crate) field_name: String,
    pub(crate) field_content_up_until_now: String,
    pub(crate) field_content_delta: String,
}

impl ToolParameters {
    pub fn new(
        field_name: String,
        field_content_up_until_now: String,
        field_content_delta: String,
    ) -> Self {
        Self {
            field_name,
            field_content_delta,
            field_content_up_until_now,
        }
    }
}

#[derive(Debug, Clone)]
enum ToolBlockEvent {
    ThinkingFull(String),
    ToolFound(ToolType),
    ToolWithParametersFound,
    ToolParameters(ToolParameters),
    // contains the full string of the step output since we failed to find any event
    NoToolFound(String),
}

struct ToolUseGenerator {
    answer_up_until_now: String,
    previous_answer_line_number: Option<usize>,
    tool_block_status: ToolBlockStatus,
    thinking: String,
    tool_type_possible: Option<ToolType>,
    fs_file_path: Option<String>,
    pattern: Option<String>,
    fs_file_paths: Option<Vec<String>>,
    instruction: Option<String>,
    directory_path: Option<String>,
    recursive: Option<bool>,
    regex_pattern_found: Option<String>,
    file_pattern: Option<String>,
    command: Option<String>,
    question: Option<String>,
    result: Option<String>,
    wait_for_exit: Option<bool>,
    start_line: Option<usize>,
    end_line: Option<usize>,
    tool_input_partial: Option<ToolInputPartial>,
    sender: tokio::sync::mpsc::UnboundedSender<ToolBlockEvent>,
}

impl ToolUseGenerator {
    fn new(sender: tokio::sync::mpsc::UnboundedSender<ToolBlockEvent>) -> Self {
        Self {
            answer_up_until_now: "".to_owned(),
            previous_answer_line_number: None,
            tool_block_status: ToolBlockStatus::NoBlock,
            thinking: "".to_owned(),
            tool_type_possible: None,
            pattern: None,
            fs_file_path: None,
            fs_file_paths: None,
            instruction: None,
            directory_path: None,
            recursive: None,
            regex_pattern_found: None,
            file_pattern: None,
            command: None,
            question: None,
            result: None,
            wait_for_exit: None,
            start_line: None,
            end_line: None,
            tool_input_partial: None,
            sender,
        }
    }

    fn flush_answer(&mut self) {
        self.answer_up_until_now.push_str("\n");
        self.process_answer();
        if self.tool_input_partial.is_none() {
            let _ = self.sender.clone().send(ToolBlockEvent::NoToolFound(
                self.answer_up_until_now.to_owned(),
            ));
        }
    }

    fn add_delta(&mut self, delta: &str) {
        self.answer_up_until_now.push_str(delta);
        self.process_answer();
    }

    fn process_answer(&mut self) {
        let line_number_to_process = get_last_newline_line_number(&self.answer_up_until_now);
        if line_number_to_process.is_none() {
            return;
        }

        let line_number_to_process_until =
            line_number_to_process.expect("is_none to hold above") - 1;

        let stream_lines = self.answer_up_until_now.to_owned();
        let stream_lines = stream_lines.lines().into_iter().collect::<Vec<_>>();

        let start_index = self
            .previous_answer_line_number
            .map_or(0, |line_number| line_number + 1);

        for line_number in start_index..=line_number_to_process_until {
            println!(
                "{:?}::{}",
                &self.tool_block_status, &stream_lines[line_number]
            );
            self.previous_answer_line_number = Some(line_number);
            let answer_line_at_index = stream_lines[line_number];
            match self.tool_block_status.clone() {
                ToolBlockStatus::NoBlock => {
                    if answer_line_at_index == "<thinking>" {
                        self.tool_block_status = ToolBlockStatus::Thinking;
                    }
                }
                ToolBlockStatus::Thinking => {
                    if answer_line_at_index == "</thinking>" {
                        self.tool_block_status = ToolBlockStatus::ToolUseFind;
                    } else {
                        if self.thinking.is_empty() {
                            self.thinking = answer_line_at_index.to_owned();
                        } else {
                            self.thinking.push_str("\n");
                            self.thinking.push_str(answer_line_at_index);
                        }
                        let _ = self
                            .sender
                            .send(ToolBlockEvent::ThinkingFull(self.thinking.to_owned()));
                    }
                }
                ToolBlockStatus::ToolUseFind => {
                    if answer_line_at_index == "<semantic_search>" {
                        self.tool_block_status = ToolBlockStatus::ToolFound;
                        self.tool_type_possible = Some(ToolType::SemanticSearch);
                        let _ = self
                            .sender
                            .send(ToolBlockEvent::ToolFound(ToolType::SemanticSearch));
                    } else if answer_line_at_index == "<find_file>" {
                        self.tool_block_status = ToolBlockStatus::ToolFound;
                        self.tool_type_possible = Some(ToolType::FindFiles);
                        let _ = self
                            .sender
                            .send(ToolBlockEvent::ToolFound(ToolType::FindFiles));
                    } else if answer_line_at_index == "<grep_string>" {
                        self.tool_block_status = ToolBlockStatus::ToolFound;
                        self.tool_type_possible = Some(ToolType::SearchFileContentWithRegex);
                        let _ = self.sender.send(ToolBlockEvent::ToolFound(
                            ToolType::SearchFileContentWithRegex,
                        ));
                    } else if answer_line_at_index == "<code_edit_input>" {
                        self.tool_block_status = ToolBlockStatus::ToolFound;
                        self.tool_type_possible = Some(ToolType::CodeEditing);
                        let _ = self
                            .sender
                            .send(ToolBlockEvent::ToolFound(ToolType::CodeEditing));
                    } else if answer_line_at_index == "<list_files>" {
                        self.tool_block_status = ToolBlockStatus::ToolFound;
                        self.tool_type_possible = Some(ToolType::ListFiles);
                        let _ = self
                            .sender
                            .send(ToolBlockEvent::ToolFound(ToolType::ListFiles));
                    } else if answer_line_at_index == "<read_file>" {
                        self.tool_block_status = ToolBlockStatus::ToolFound;
                        self.tool_type_possible = Some(ToolType::OpenFile);
                        let _ = self
                            .sender
                            .send(ToolBlockEvent::ToolFound(ToolType::OpenFile));
                    } else if answer_line_at_index == "<get_diagnostics>" {
                        self.tool_block_status = ToolBlockStatus::ToolFound;
                        self.tool_type_possible = Some(ToolType::FileDiagnostics);
                        let _ = self
                            .sender
                            .send(ToolBlockEvent::ToolFound(ToolType::FileDiagnostics));
                    } else if answer_line_at_index == "<execute_command>" {
                        self.tool_block_status = ToolBlockStatus::ToolFound;
                        self.tool_type_possible = Some(ToolType::TerminalCommand);
                        let _ = self
                            .sender
                            .send(ToolBlockEvent::ToolFound(ToolType::TerminalCommand));
                    } else if answer_line_at_index == "<attempt_completion>" {
                        self.tool_block_status = ToolBlockStatus::ToolFound;
                        self.tool_type_possible = Some(ToolType::AttemptCompletion);
                        let _ = self
                            .sender
                            .send(ToolBlockEvent::ToolFound(ToolType::AttemptCompletion));
                    } else if answer_line_at_index == "<ask_followup_question>" {
                        self.tool_block_status = ToolBlockStatus::ToolFound;
                        self.tool_type_possible = Some(ToolType::AskFollowupQuestions);
                        let _ = self
                            .sender
                            .send(ToolBlockEvent::ToolFound(ToolType::AskFollowupQuestions));
                    } else if answer_line_at_index == "<repo_map_generation>" {
                        self.tool_block_status = ToolBlockStatus::ToolFound;
                        self.tool_type_possible = Some(ToolType::RepoMapGeneration);
                        let _ = self
                            .sender
                            .send(ToolBlockEvent::ToolFound(ToolType::RepoMapGeneration));
                        // these are the ending condition over here
                        // we grab all the fields which are required and then return them back over here
                    } else if answer_line_at_index == "<test_runner>" {
                        self.tool_block_status = ToolBlockStatus::ToolFound;
                        self.tool_type_possible = Some(ToolType::TestRunner);
                        let _ = self
                            .sender
                            .send(ToolBlockEvent::ToolFound(ToolType::TestRunner));
                    } else if answer_line_at_index == "<request_screenshot>" {
                        self.tool_block_status = ToolBlockStatus::ToolFound;
                        self.tool_type_possible = Some(ToolType::RequestScreenshot);
                        let _ = self
                        .sender
                        .send(ToolBlockEvent::ToolFound(ToolType::RequestScreenshot));
                    }
                }
                ToolBlockStatus::ToolFound => {
                    // there are cases where the llm does not put the \n properly
                    // we still want to parse it out properly
                    if answer_line_at_index.starts_with("<pattern>")
                        && answer_line_at_index.ends_with("</pattern>")
                    {
                        // record that we found a file path over here
                        if let Some(prefix_removed) = answer_line_at_index.strip_prefix("<pattern>")
                        {
                            if let Some(suffix_removed) = prefix_removed.strip_suffix("</pattern>")
                            {
                                self.pattern = Some(suffix_removed.to_owned());
                                let _ = self.sender.send(ToolBlockEvent::ToolParameters(
                                    ToolParameters {
                                        field_name: "pattern".to_owned(),
                                        field_content_up_until_now: suffix_removed.to_owned(),
                                        field_content_delta: suffix_removed.to_owned(),
                                    },
                                ));
                            }
                        }
                    } else if answer_line_at_index.starts_with("<fs_file_path>")
                        && answer_line_at_index.ends_with("</fs_file_path>")
                    {
                        // record that we found a file path over here
                        if let Some(prefix_removed) =
                            answer_line_at_index.strip_prefix("<fs_file_path>")
                        {
                            if let Some(suffix_removed) =
                                prefix_removed.strip_suffix("</fs_file_path>")
                            {
                                self.fs_file_path = Some(suffix_removed.to_owned());
                                let _ = self.sender.send(ToolBlockEvent::ToolParameters(
                                    ToolParameters {
                                        field_name: "fs_file_path".to_owned(),
                                        field_content_up_until_now: suffix_removed.to_owned(),
                                        field_content_delta: suffix_removed.to_owned(),
                                    },
                                ));
                            }
                        }
                    } else if answer_line_at_index.starts_with("<directory_path>")
                        && answer_line_at_index.ends_with("</directory_path>")
                    {
                        // record that we found a directory_path over here
                        if let Some(prefix_removed) =
                            answer_line_at_index.strip_prefix("<directory_path>")
                        {
                            if let Some(suffix_removed) =
                                prefix_removed.strip_suffix("</directory_path>")
                            {
                                self.directory_path = Some(suffix_removed.to_owned());
                                let _ = self.sender.send(ToolBlockEvent::ToolParameters(
                                    ToolParameters {
                                        field_name: "directory_path".to_owned(),
                                        field_content_up_until_now: suffix_removed.to_owned(),
                                        field_content_delta: suffix_removed.to_owned(),
                                    },
                                ));
                            }
                        }
                    } else if answer_line_at_index.starts_with("<recursive>")
                        && answer_line_at_index.ends_with("</recursive>")
                    {
                        // record that we found a recursive path over here
                        if let Some(prefix_removed) =
                            answer_line_at_index.strip_prefix("<recursive>")
                        {
                            if let Some(suffix_removed) =
                                prefix_removed.strip_suffix("</recursive>")
                            {
                                self.recursive =
                                    Some(suffix_removed.parse::<bool>().unwrap_or(false));
                                let _ = self.sender.send(ToolBlockEvent::ToolParameters(
                                    ToolParameters {
                                        field_name: "recursive".to_owned(),
                                        field_content_up_until_now: suffix_removed.to_owned(),
                                        field_content_delta: suffix_removed.to_owned(),
                                    },
                                ));
                            }
                        }
                    } else if answer_line_at_index.starts_with("<regex_pattern>")
                        && answer_line_at_index.ends_with("</regex_pattern>")
                    {
                        // record that we found a regex pattern over here
                        if let Some(prefix_removed) =
                            answer_line_at_index.strip_prefix("<regex_pattern>")
                        {
                            if let Some(suffix_removed) =
                                prefix_removed.strip_suffix("</regex_pattern>")
                            {
                                match self.regex_pattern_found.clone() {
                                    Some(existing_pattern) => {
                                        let new_pattern =
                                            existing_pattern.clone() + "\n" + suffix_removed;
                                        let _ = self.sender.send(ToolBlockEvent::ToolParameters(
                                            ToolParameters {
                                                field_name: "regex_pattern".to_owned(),
                                                field_content_up_until_now: new_pattern.clone(),
                                                field_content_delta: suffix_removed.to_owned(),
                                            },
                                        ));
                                        self.regex_pattern_found = Some(new_pattern);
                                    }
                                    None => {
                                        self.regex_pattern_found = Some(suffix_removed.to_owned());
                                        let _ = self.sender.send(ToolBlockEvent::ToolParameters(
                                            ToolParameters {
                                                field_name: "regex_pattern".to_owned(),
                                                field_content_up_until_now: suffix_removed
                                                    .to_owned(),
                                                field_content_delta: suffix_removed.to_owned(),
                                            },
                                        ));
                                    }
                                }
                            }
                        }
                    } else if answer_line_at_index.starts_with("<command>")
                        && answer_line_at_index.ends_with("</command>")
                    {
                        // parse out the command properly
                        if let Some(prefix_removed) = answer_line_at_index.strip_prefix("<command>")
                        {
                            if let Some(suffix_removed) = prefix_removed.strip_suffix("</command>")
                            {
                                match self.command.clone() {
                                    Some(command) => {
                                        let new_command = command.clone() + "\n" + suffix_removed;
                                        let _ = self.sender.send(ToolBlockEvent::ToolParameters(
                                            ToolParameters {
                                                field_name: "command".to_owned(),
                                                field_content_up_until_now: new_command.clone(),
                                                field_content_delta: suffix_removed.to_owned(),
                                            },
                                        ));
                                        self.command = Some(new_command);
                                    }
                                    None => {
                                        self.command = Some(suffix_removed.to_owned());
                                        let _ = self.sender.send(ToolBlockEvent::ToolParameters(
                                            ToolParameters {
                                                field_name: "command".to_owned(),
                                                field_content_up_until_now: suffix_removed
                                                    .to_owned(),
                                                field_content_delta: suffix_removed.to_owned(),
                                            },
                                        ));
                                    }
                                }
                            }
                        }
                    } else if answer_line_at_index.starts_with("<file_pattern>")
                        && answer_line_at_index.ends_with("</file_pattern>")
                    {
                        // record that we found a recursive path over here
                        if let Some(prefix_removed) =
                            answer_line_at_index.strip_prefix("<file_pattern>")
                        {
                            if let Some(suffix_removed) =
                                prefix_removed.strip_suffix("</file_pattern>")
                            {
                                self.file_pattern = Some(suffix_removed.to_owned());
                                let _ = self.sender.send(ToolBlockEvent::ToolParameters(
                                    ToolParameters {
                                        field_name: "file_pattern".to_owned(),
                                        field_content_up_until_now: suffix_removed.to_owned(),
                                        field_content_delta: suffix_removed.to_owned(),
                                    },
                                ));
                            }
                        }
                    } else if answer_line_at_index.starts_with("<start_line>")
                        && answer_line_at_index.ends_with("</start_line>")
                    {
                        if let Some(prefix_removed) =
                            answer_line_at_index.strip_prefix("<start_line>")
                        {
                            if let Some(suffix_removed) =
                                prefix_removed.strip_suffix("</start_line>")
                            {
                                let parsed = suffix_removed.parse::<usize>().ok();
                                self.start_line = parsed;
                                let _ = self.sender.send(ToolBlockEvent::ToolParameters(
                                    ToolParameters::new(
                                        "start_line".to_owned(),
                                        suffix_removed.to_owned(),
                                        suffix_removed.to_owned(),
                                    ),
                                ));
                            }
                        }
                    } else if answer_line_at_index.starts_with("<end_line>")
                        && answer_line_at_index.ends_with("</end_line>")
                    {
                        if let Some(prefix_removed) =
                            answer_line_at_index.strip_prefix("<end_line>")
                        {
                            if let Some(suffix_removed) = prefix_removed.strip_suffix("</end_line>")
                            {
                                let parsed = suffix_removed.parse::<usize>().ok();
                                self.end_line = parsed;
                                let _ = self.sender.send(ToolBlockEvent::ToolParameters(
                                    ToolParameters::new(
                                        "end_line".to_owned(),
                                        suffix_removed.to_owned(),
                                        suffix_removed.to_owned(),
                                    ),
                                ));
                            }
                        }
                    } else if answer_line_at_index == "<pattern>" {
                        self.tool_block_status = ToolBlockStatus::GlobPatternFound;
                    } else if answer_line_at_index == "<fs_file_path>" {
                        self.tool_block_status = ToolBlockStatus::FilePathFound;
                    } else if answer_line_at_index == "<instruction>" {
                        self.tool_block_status = ToolBlockStatus::InstructionFound;
                    } else if answer_line_at_index == "<directory_path>" {
                        self.tool_block_status = ToolBlockStatus::DirectoryPathFound;
                    } else if answer_line_at_index == "<recursive>" {
                        self.tool_block_status = ToolBlockStatus::RecursiveFound;
                    } else if answer_line_at_index == "<regex_pattern>" {
                        self.tool_block_status = ToolBlockStatus::RegexPatternFound;
                    } else if answer_line_at_index == "<file_pattern>" {
                        self.tool_block_status = ToolBlockStatus::FilePatternFound;
                    } else if answer_line_at_index == "<command>" {
                        self.tool_block_status = ToolBlockStatus::CommandFound;
                    } else if answer_line_at_index == "<question>" {
                        self.tool_block_status = ToolBlockStatus::QuestionFound;
                    } else if answer_line_at_index == "<result>" {
                        self.tool_block_status = ToolBlockStatus::ResultFound;
                    } else if answer_line_at_index == "<fs_file_paths>" {
                        self.tool_block_status = ToolBlockStatus::FilePathsFound;
                    } else if answer_line_at_index == "</grep_string>" {
                        self.tool_block_status = ToolBlockStatus::NoBlock;
                        match (
                            self.directory_path.clone(),
                            self.regex_pattern_found.clone(),
                        ) {
                            (Some(directory_path), Some(regex_pattern)) => {
                                self.tool_input_partial =
                                    Some(ToolInputPartial::SearchFileContentWithRegex(
                                        SearchFileContentInputPartial::new(
                                            directory_path,
                                            regex_pattern,
                                            self.file_pattern.clone(),
                                        ),
                                    ));
                                let _ = self.sender.send(ToolBlockEvent::ToolWithParametersFound);
                            }
                            _ => {}
                        }
                        self.tool_type_possible = None;
                    } else if answer_line_at_index == "</code_edit_input>" {
                        self.tool_block_status = ToolBlockStatus::NoBlock;
                        match (self.fs_file_path.clone(), self.instruction.clone()) {
                            (Some(fs_file_path), Some(instruction)) => {
                                self.tool_input_partial = Some(ToolInputPartial::CodeEditing(
                                    CodeEditingPartialRequest::new(fs_file_path, instruction),
                                ));
                                let _ = self.sender.send(ToolBlockEvent::ToolWithParametersFound);
                            }
                            _ => {}
                        }
                        self.tool_type_possible = None;
                    } else if answer_line_at_index == "</semantic_search>" {
                        self.tool_block_status = ToolBlockStatus::NoBlock;
                        match self.question.clone() {
                            Some(question) => {
                                self.tool_input_partial = Some(ToolInputPartial::SemanticSearch(
                                    SemanticSearchParametersPartial::new(question),
                                ));
                                let _ = self.sender.send(ToolBlockEvent::ToolWithParametersFound);
                            }
                            _ => {}
                        }
                        self.tool_type_possible = None;
                    } else if answer_line_at_index == "</list_files>" {
                        self.tool_block_status = ToolBlockStatus::NoBlock;
                        match (self.directory_path.clone(), self.recursive.clone()) {
                            (Some(directory_path), Some(recursive)) => {
                                self.tool_input_partial = Some(ToolInputPartial::ListFiles(
                                    ListFilesInputPartial::new(directory_path, recursive),
                                ));
                                let _ = self.sender.send(ToolBlockEvent::ToolWithParametersFound);
                            }
                            _ => {}
                        }
                        self.tool_type_possible = None;
                    } else if answer_line_at_index == "</read_file>" {
                        // The big one: read_file
                        self.tool_block_status = ToolBlockStatus::NoBlock;
                        if let Some(fs_file_path) = self.fs_file_path.clone() {
                            let start_line = self.start_line;
                            let end_line = self.end_line;
                            let request =
                                OpenFileRequestPartial::new(fs_file_path, start_line, end_line);
                            self.tool_input_partial = Some(ToolInputPartial::OpenFile(request));
                            let _ = self.sender.send(ToolBlockEvent::ToolWithParametersFound);
                        } else {
                            println!("Warning: fs_file_path was None, skipping OpenFile request creation");
                        }

                        // Reset any temporary state so it doesn't leak across tool calls
                        self.tool_type_possible = None;
                        self.fs_file_path = None;
                        self.start_line = None;
                        self.end_line = None;
                    } else if answer_line_at_index == "</get_diagnostics>" {
                        self.tool_block_status = ToolBlockStatus::NoBlock;
                        self.tool_input_partial = Some(ToolInputPartial::LSPDiagnostics(
                            WorkspaceDiagnosticsPartial::new(),
                        ));
                        let _ = self.sender.send(ToolBlockEvent::ToolWithParametersFound);
                        self.tool_type_possible = None;
                    } else if answer_line_at_index == "<wait_for_exit>" {
                        self.tool_block_status = ToolBlockStatus::WaitForExitFound;
                    } else if answer_line_at_index.starts_with("<wait_for_exit>")
                        && answer_line_at_index.ends_with("</wait_for_exit>")
                    {
                        // Parse inline wait_for_exit value
                        if let Some(prefix_removed) =
                            answer_line_at_index.strip_prefix("<wait_for_exit>")
                        {
                            if let Some(suffix_removed) =
                                prefix_removed.strip_suffix("</wait_for_exit>")
                            {
                                self.wait_for_exit =
                                    Some(suffix_removed.parse::<bool>().unwrap_or(true));
                                let _ = self.sender.send(ToolBlockEvent::ToolParameters(
                                    ToolParameters {
                                        field_name: "wait_for_exit".to_owned(),
                                        field_content_up_until_now: suffix_removed.to_owned(),
                                        field_content_delta: suffix_removed.to_owned(),
                                    },
                                ));
                            }
                        }
                    } else if answer_line_at_index == "</execute_command>" {
                        self.tool_block_status = ToolBlockStatus::NoBlock;
                        match self.command.clone() {
                            Some(command) => {
                                self.tool_input_partial = Some(ToolInputPartial::TerminalCommand(
                                    TerminalInputPartial::new(
                                        command.to_owned(),
                                        self.wait_for_exit.unwrap_or(true),
                                    ),
                                ));
                                let _ = self.sender.send(ToolBlockEvent::ToolWithParametersFound);
                            }
                            _ => {}
                        }
                        self.tool_type_possible = None;
                    } else if answer_line_at_index == "</attempt_completion>" {
                        self.tool_block_status = ToolBlockStatus::NoBlock;
                        match self.result.clone() {
                            Some(result) => {
                                self.tool_input_partial =
                                    Some(ToolInputPartial::AttemptCompletion(
                                        AttemptCompletionClientRequest::new(
                                            result,
                                            self.command.clone(),
                                        ),
                                    ));
                                let _ = self.sender.send(ToolBlockEvent::ToolWithParametersFound);
                            }
                            _ => {}
                        }
                        self.tool_type_possible = None;
                    } else if answer_line_at_index == "</ask_followup_question>" {
                        self.tool_block_status = ToolBlockStatus::NoBlock;
                        match self.question.clone() {
                            Some(question) => {
                                self.tool_input_partial =
                                    Some(ToolInputPartial::AskFollowupQuestions(
                                        AskFollowupQuestionsRequest::new(question),
                                    ));
                                let _ = self.sender.send(ToolBlockEvent::ToolWithParametersFound);
                            }
                            _ => {}
                        }
                        self.tool_type_possible = None;
                    } else if answer_line_at_index == "</repo_map_generation>" {
                        self.tool_block_status = ToolBlockStatus::NoBlock;
                        match self.directory_path.clone() {
                            Some(directory_path) => {
                                self.tool_input_partial =
                                    Some(ToolInputPartial::RepoMapGeneration(
                                        RepoMapGeneratorRequestPartial::new(directory_path),
                                    ));
                                let _ = self.sender.send(ToolBlockEvent::ToolWithParametersFound);
                            }
                            _ => {}
                        }
                        self.tool_type_possible = None;
                    } else if answer_line_at_index == "</test_runner>" {
                        self.tool_block_status = ToolBlockStatus::NoBlock;
                        self.tool_type_possible = None;
                        match self.fs_file_paths.clone() {
                            Some(fs_file_paths) => {
                                self.tool_input_partial = Some(ToolInputPartial::TestRunner(
                                    TestRunnerRequestPartial::new(fs_file_paths),
                                ));
                                let _ = self.sender.send(ToolBlockEvent::ToolWithParametersFound);
                            }
                            _ => {}
                        }
                    } else if answer_line_at_index == "</request_screenshot>" {
                        self.tool_block_status = ToolBlockStatus::NoBlock;
                        self.tool_type_possible = None;
                        self.tool_input_partial = Some(ToolInputPartial::RequestScreenshot(
                            RequestScreenshotInputPartial::new(),
                        ));
                        let _ = self.sender.send(ToolBlockEvent::ToolWithParametersFound);
                    } else if answer_line_at_index == "</find_file>" {
                        self.tool_block_status = ToolBlockStatus::NoBlock;
                        self.tool_type_possible = None;
                        match self.pattern.clone() {
                            Some(pattern) => {
                                self.tool_input_partial = Some(ToolInputPartial::FindFile(
                                    FindFileInputPartial::new(pattern),
                                ));
                                let _ = self.sender.send(ToolBlockEvent::ToolWithParametersFound);
                            }
                            _ => {}
                        }
                    } else if answer_line_at_index == "<start_line>" {
                        self.tool_block_status = ToolBlockStatus::StartLineFound;
                    } else if answer_line_at_index == "<end_line>" {
                        self.tool_block_status = ToolBlockStatus::EndLineFound;
                    }
                }
                ToolBlockStatus::FilePathFound => {
                    if answer_line_at_index == "</fs_file_path>" {
                        self.tool_block_status = ToolBlockStatus::ToolFound;
                    } else {
                        self.fs_file_path = Some(answer_line_at_index.to_owned());
                        let _ = self
                            .sender
                            .send(ToolBlockEvent::ToolParameters(ToolParameters {
                                field_name: "fs_file_path".to_owned(),
                                field_content_up_until_now: answer_line_at_index.to_owned(),
                                field_content_delta: answer_line_at_index.to_owned(),
                            }));
                    }
                }
                ToolBlockStatus::FilePathsFound => {
                    if answer_line_at_index == "</fs_file_paths>" {
                        self.tool_block_status = ToolBlockStatus::ToolFound;
                    } else {
                        let mut fs_file_paths = self.fs_file_paths.clone().unwrap_or(vec![]);
                        fs_file_paths.push(answer_line_at_index.to_owned());
                        self.fs_file_paths = Some(fs_file_paths);
                        let _ = self
                            .sender
                            .send(ToolBlockEvent::ToolParameters(ToolParameters {
                                field_name: "fs_file_paths".to_owned(),
                                field_content_up_until_now: answer_line_at_index.to_owned(),
                                field_content_delta: answer_line_at_index.to_owned(),
                            }));
                    }
                }
                ToolBlockStatus::InstructionFound => {
                    if answer_line_at_index == "</instruction>" {
                        self.tool_block_status = ToolBlockStatus::ToolFound;
                    } else {
                        match self.instruction.clone() {
                            Some(instruction) => {
                                let new_instruction = instruction + "\n" + answer_line_at_index;
                                let _ = self.sender.send(ToolBlockEvent::ToolParameters(
                                    ToolParameters {
                                        field_name: "instruction".to_owned(),
                                        field_content_up_until_now: new_instruction.clone(),
                                        field_content_delta: answer_line_at_index.to_owned(),
                                    },
                                ));
                                self.instruction = Some(new_instruction);
                            }
                            None => self.instruction = Some(answer_line_at_index.to_owned()),
                        }
                    }
                }
                ToolBlockStatus::DirectoryPathFound => {
                    if answer_line_at_index == "</directory_path>" {
                        self.tool_block_status = ToolBlockStatus::ToolFound;
                    } else {
                        self.directory_path = Some(answer_line_at_index.to_owned());
                        let _ = self
                            .sender
                            .send(ToolBlockEvent::ToolParameters(ToolParameters {
                                field_name: "directory_path".to_owned(),
                                field_content_up_until_now: answer_line_at_index.to_owned(),
                                field_content_delta: answer_line_at_index.to_owned(),
                            }));
                    }
                }
                ToolBlockStatus::RecursiveFound => {
                    if answer_line_at_index == "</recursive>" {
                        self.tool_block_status = ToolBlockStatus::ToolFound;
                    } else {
                        let recursive_value = answer_line_at_index.parse::<bool>().unwrap_or(false);
                        self.recursive = Some(recursive_value);
                        let _ = self
                            .sender
                            .send(ToolBlockEvent::ToolParameters(ToolParameters {
                                field_name: "recursive".to_owned(),
                                field_content_up_until_now: answer_line_at_index.to_owned(),
                                field_content_delta: answer_line_at_index.to_owned(),
                            }));
                    }
                }
                ToolBlockStatus::RegexPatternFound => {
                    if answer_line_at_index == "</regex_pattern>" {
                        self.tool_block_status = ToolBlockStatus::ToolFound;
                    } else {
                        match self.regex_pattern_found.clone() {
                            Some(existing_pattern) => {
                                let new_pattern =
                                    existing_pattern.clone() + "\n" + answer_line_at_index;
                                let _ = self.sender.send(ToolBlockEvent::ToolParameters(
                                    ToolParameters {
                                        field_name: "regex_pattern".to_owned(),
                                        field_content_up_until_now: new_pattern.clone(),
                                        field_content_delta: answer_line_at_index.to_owned(),
                                    },
                                ));
                                self.regex_pattern_found = Some(new_pattern);
                            }
                            None => {
                                self.regex_pattern_found = Some(answer_line_at_index.to_owned());
                                let _ = self.sender.send(ToolBlockEvent::ToolParameters(
                                    ToolParameters {
                                        field_name: "regex_pattern".to_owned(),
                                        field_content_up_until_now: answer_line_at_index.to_owned(),
                                        field_content_delta: answer_line_at_index.to_owned(),
                                    },
                                ));
                            }
                        }
                    }
                }
                ToolBlockStatus::FilePatternFound => {
                    if answer_line_at_index == "</file_pattern>" {
                        self.tool_block_status = ToolBlockStatus::ToolFound;
                    } else {
                        self.file_pattern = Some(answer_line_at_index.to_owned());
                        let _ = self
                            .sender
                            .send(ToolBlockEvent::ToolParameters(ToolParameters {
                                field_name: "file_pattern".to_owned(),
                                field_content_up_until_now: answer_line_at_index.to_owned(),
                                field_content_delta: answer_line_at_index.to_owned(),
                            }));
                    }
                }
                ToolBlockStatus::CommandFound => {
                    if answer_line_at_index == "</command>" {
                        self.tool_block_status = ToolBlockStatus::ToolFound;
                    } else {
                        match self.command.clone() {
                            Some(command) => {
                                let new_command = command.clone() + "\n" + answer_line_at_index;
                                let _ = self.sender.send(ToolBlockEvent::ToolParameters(
                                    ToolParameters {
                                        field_name: "command".to_owned(),
                                        field_content_up_until_now: new_command.clone(),
                                        field_content_delta: answer_line_at_index.to_owned(),
                                    },
                                ));
                                self.command = Some(new_command);
                            }
                            None => {
                                self.command = Some(answer_line_at_index.to_owned());
                                let _ = self.sender.send(ToolBlockEvent::ToolParameters(
                                    ToolParameters {
                                        field_name: "command".to_owned(),
                                        field_content_up_until_now: answer_line_at_index.to_owned(),
                                        field_content_delta: answer_line_at_index.to_owned(),
                                    },
                                ));
                            }
                        }
                    }
                }
                ToolBlockStatus::QuestionFound => {
                    if answer_line_at_index == "</question>" {
                        self.tool_block_status = ToolBlockStatus::ToolFound;
                    } else {
                        match self.question.clone() {
                            Some(question) => {
                                let new_question = question.clone() + "\n" + answer_line_at_index;
                                let _ = self.sender.send(ToolBlockEvent::ToolParameters(
                                    ToolParameters {
                                        field_name: "question".to_owned(),
                                        field_content_up_until_now: new_question.clone(),
                                        field_content_delta: answer_line_at_index.to_owned(),
                                    },
                                ));
                                self.question = Some(new_question);
                            }
                            None => {
                                self.question = Some(answer_line_at_index.to_owned());
                                let _ = self.sender.send(ToolBlockEvent::ToolParameters(
                                    ToolParameters {
                                        field_name: "question".to_owned(),
                                        field_content_up_until_now: answer_line_at_index.to_owned(),
                                        field_content_delta: answer_line_at_index.to_owned(),
                                    },
                                ));
                            }
                        }
                    }
                }
                ToolBlockStatus::ResultFound => {
                    if answer_line_at_index == "</result>" {
                        self.tool_block_status = ToolBlockStatus::ToolFound;
                    } else {
                        match self.result.clone() {
                            Some(result) => {
                                let new_result = result.clone() + "\n" + answer_line_at_index;
                                let _ = self.sender.send(ToolBlockEvent::ToolParameters(
                                    ToolParameters {
                                        field_name: "result".to_owned(),
                                        field_content_up_until_now: new_result.clone(),
                                        field_content_delta: answer_line_at_index.to_owned(),
                                    },
                                ));
                                self.result = Some(new_result);
                            }
                            None => {
                                self.result = Some(answer_line_at_index.to_owned());
                                let _ = self.sender.send(ToolBlockEvent::ToolParameters(
                                    ToolParameters {
                                        field_name: "result".to_owned(),
                                        field_content_up_until_now: answer_line_at_index.to_owned(),
                                        field_content_delta: answer_line_at_index.to_owned(),
                                    },
                                ));
                            }
                        }
                    }
                }
                ToolBlockStatus::WaitForExitFound => {
                    if answer_line_at_index == "</wait_for_exit>" {
                        self.tool_block_status = ToolBlockStatus::ToolFound;
                    } else {
                        self.wait_for_exit =
                            Some(answer_line_at_index.parse::<bool>().unwrap_or(true));
                        let _ = self
                            .sender
                            .send(ToolBlockEvent::ToolParameters(ToolParameters {
                                field_name: "wait_for_exit".to_owned(),
                                field_content_up_until_now: answer_line_at_index.to_owned(),
                                field_content_delta: answer_line_at_index.to_owned(),
                            }));
                    }
                }
                ToolBlockStatus::StartLineFound => {
                    if answer_line_at_index == "</start_line>" {
                        self.tool_block_status = ToolBlockStatus::ToolFound;
                    } else {
                        let parsed = answer_line_at_index.parse::<usize>().ok();
                        self.start_line = parsed;
                        let _ =
                            self.sender
                                .send(ToolBlockEvent::ToolParameters(ToolParameters::new(
                                    "start_line".to_owned(),
                                    answer_line_at_index.to_owned(),
                                    answer_line_at_index.to_owned(),
                                )));
                    }
                }
                ToolBlockStatus::EndLineFound => {
                    if answer_line_at_index == "</end_line>" {
                        self.tool_block_status = ToolBlockStatus::ToolFound;
                    } else {
                        let parsed = answer_line_at_index.parse::<usize>().ok();
                        self.end_line = parsed;
                        let _ =
                            self.sender
                                .send(ToolBlockEvent::ToolParameters(ToolParameters::new(
                                    "end_line".to_owned(),
                                    answer_line_at_index.to_owned(),
                                    answer_line_at_index.to_owned(),
                                )));
                    }
                }
                ToolBlockStatus::GlobPatternFound => {
                    if answer_line_at_index == "</pattern>" {
                        self.tool_block_status = ToolBlockStatus::ToolFound;
                    } else {
                        self.pattern = Some(answer_line_at_index.to_owned());
                        let _ = self
                            .sender
                            .send(ToolBlockEvent::ToolParameters(ToolParameters {
                                field_name: "pattern".to_owned(),
                                field_content_up_until_now: answer_line_at_index.to_owned(),
                                field_content_delta: answer_line_at_index.to_owned(),
                            }));
                    }
                }
            }
        }
    }
}

/// Helps to get the last line number which has a \n
fn get_last_newline_line_number(s: &str) -> Option<usize> {
    s.rfind('\n')
        .map(|last_index| s[..=last_index].chars().filter(|&c| c == '\n').count())
}

#[cfg(test)]
mod tests {
    use super::ToolUseAgentReasoningParams;
    use super::ToolUseGenerator;

    #[test]
    fn test_agent_reasoning_params_parsing() {
        let response = r#"<plan>
<instruction>
1. Create a standalone Python script that demonstrates the unexpected behavior of separability_matrix with nested compound models.  
2. Run the script to confirm that the final matrix for "m.Pix2Sky_TAN() & cm" is not the block diagonal, as suspected.  
3. Analyze the output and proceed to inspect "astropy/modeling/separable.py" to understand how the separability_matrix is computed.  
4. Propose and implement a fix in the code.  
5. Rerun the reproduction script to verify the fix.  
6. Confirm that the unexpected behavior is resolved.
</instruction>
</plan>

<current_task>
<instruction>
1) In the root directory of the "astropy" repository, create a file named "reproduce_separability_issue.py".  
2) In that file, reproduce the user's example code demonstrating the nested compound models and how separability_matrix is returning unexpected results:
--------------------------------------------------------------------------------
from astropy.modeling import models as m
from astropy.modeling.separable import separability_matrix

def main():
    cm = m.Linear1D(10) & m.Linear1D(5)
    print("separability_matrix(cm):")
    print(separability_matrix(cm))
    
    tan_and_cm = m.Pix2Sky_TAN() & cm
    print("\nseparability_matrix(m.Pix2Sky_TAN() & cm):")
    print(separability_matrix(tan_and_cm))

if __name__ == "__main__":
    main()
--------------------------------------------------------------------------------
3) Save your changes.  
4) Run the script (e.g., "python reproduce_separability_issue.py") in the same directory and capture the output for our reference.
</instruction>
</current_task>"#;
        let parsed_response = ToolUseAgentReasoningParams::from_response(&response);
        assert!(!parsed_response.instruction.is_empty());
        assert!(!parsed_response.plan.is_empty());
    }

    #[test]
    fn test_make_tool_parsing_work() {
        let input = r#"<thinking>
I need to first locate and read the Tool trait definition. Based on the context, it's likely in one of the Rust source files. Let me search for it.
</thinking>

<grep_string>
<directory_path>
/Users/skcd/test_repo/sidecar
</directory_path>
<regex_pattern>
trait\s+Tool\s*\{
</regex_pattern>
<file_pattern>
*.rs
</file_pattern>
</grep_string>"#;
        let (sender, _receiver) = tokio::sync::mpsc::unbounded_channel();
        let mut tool_use_generator = ToolUseGenerator::new(sender);
        tool_use_generator.add_delta(&input);
        tool_use_generator.flush_answer();

        let tool_use_possible = tool_use_generator.tool_input_partial;
        assert!(tool_use_possible.is_some());
    }

    #[test]
    fn test_parsing_same_line_input_works() {
        let input = r#"<thinking>
I need to first locate and read the Tool trait definition. Based on the context, it's likely in one of the Rust source files. Let me search for it.
</thinking>

<grep_string>
<directory_path>/Users/skcd/test_repo/sidecar</directory_path>
<regex_pattern>trait\s+Tool\s*\{</regex_pattern>
<file_pattern>*.rs</file_pattern>
</grep_string>"#;
        let (sender, _receiver) = tokio::sync::mpsc::unbounded_channel();
        let mut tool_use_generator = ToolUseGenerator::new(sender);
        tool_use_generator.add_delta(&input);
        tool_use_generator.flush_answer();

        let tool_use_possible = tool_use_generator.tool_input_partial;
        assert!(tool_use_possible.is_some());
    }
}<|MERGE_RESOLUTION|>--- conflicted
+++ resolved
@@ -20,27 +20,11 @@
             ui_event::UIEventWithID,
         },
         tool::{
-<<<<<<< HEAD
             code_edit::{code_editor::CodeEditorParameters, types::CodeEditingPartialRequest}, devtools::screenshot::RequestScreenshotInputPartial, errors::ToolError, file::semantic_search::SemanticSearchParametersPartial, helpers::cancellation_future::run_with_cancellation, input::ToolInputPartial, lsp::{
-                file_diagnostics::WorkspaceDiagnosticsPartial, find_files::FindFileInputPartial, list_files::ListFilesInputPartial, open_file::OpenFileRequestPartial, search_file::SearchFileContentInputPartial
-            }, repo_map::generator::RepoMapGeneratorRequestPartial, session::chat::SessionChatRole, terminal::terminal::TerminalInputPartial, test_runner::runner::TestRunnerRequestPartial, r#type::ToolType
-=======
-            code_edit::{code_editor::CodeEditorParameters, types::CodeEditingPartialRequest},
-            errors::ToolError,
-            file::semantic_search::SemanticSearchParametersPartial,
-            helpers::cancellation_future::run_with_cancellation,
-            input::ToolInputPartial,
-            lsp::{
                 file_diagnostics::WorkspaceDiagnosticsPartial, find_files::FindFileInputPartial,
                 list_files::ListFilesInputPartial, open_file::OpenFileRequestPartial,
                 search_file::SearchFileContentInputPartial,
-            },
-            r#type::ToolType,
-            repo_map::generator::RepoMapGeneratorRequestPartial,
-            session::chat::SessionChatRole,
-            terminal::terminal::TerminalInputPartial,
-            test_runner::runner::TestRunnerRequestPartial,
->>>>>>> 5a885611
+            }, repo_map::generator::RepoMapGeneratorRequestPartial, session::chat::SessionChatRole, terminal::terminal::TerminalInputPartial, test_runner::runner::TestRunnerRequestPartial, r#type::ToolType
         },
     },
     mcts::action_node::ActionNode,
